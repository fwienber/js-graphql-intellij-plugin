--- conflicted
+++ resolved
@@ -10,11 +10,7 @@
 <idea-plugin version="2">
   <id>com.intellij.lang.jsgraphql</id>
   <name>JS GraphQL</name>
-<<<<<<< HEAD
   <version>1.5.0</version>
-=======
-  <version>1.4.2</version>
->>>>>>> 6289c015
   <vendor>Jim Kynde Meyer - jimkyndemeyer@gmail.com</vendor>
 
   <description><![CDATA[
